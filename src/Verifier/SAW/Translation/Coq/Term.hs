--- conflicted
+++ resolved
@@ -33,10 +33,7 @@
 import           Control.Monad.Reader                          hiding (fail, fix)
 import           Control.Monad.State                           hiding (fail, fix, state)
 import           Data.Char                                     (isDigit)
-<<<<<<< HEAD
-=======
 import qualified Data.IntMap                                   as IntMap
->>>>>>> 7978fdc1
 import           Data.List                                     (intersperse, sortOn)
 import           Data.Maybe                                    (fromMaybe)
 import qualified Data.Set                                      as Set
@@ -86,8 +83,6 @@
   -- ^ The set of Coq identifiers that are either reserved or already
   -- in use. To avoid shadowing, fresh identifiers should be chosen to
   -- be disjoint from this set.
-<<<<<<< HEAD
-=======
 
   , _sharedNames :: IntMap.IntMap Coq.Ident
   -- ^ Index of identifiers for repeated subterms that have been
@@ -96,7 +91,6 @@
   , _nextSharedName :: Coq.Ident
   -- ^ The next available name to be used for a let-bound shared
   -- sub-expression.
->>>>>>> 7978fdc1
 
   , _currentModule :: Maybe ModuleName
   }
@@ -154,11 +148,8 @@
                     , _localDeclarations  = []
                     , _localEnvironment   = localEnv
                     , _unavailableIdents  = Set.union reservedIdents (Set.fromList localEnv)
-<<<<<<< HEAD
-=======
                     , _sharedNames        = IntMap.empty
                     , _nextSharedName     = "var__0"
->>>>>>> 7978fdc1
                     , _currentModule      = modname
                     })
 
@@ -318,12 +309,9 @@
      modify $ over localEnvironment (n' :)
      pure n'
 
-<<<<<<< HEAD
-=======
 mkLet :: (Coq.Ident, Coq.Term) -> Coq.Term -> Coq.Term
 mkLet (name, rhs) body = Coq.Let name [] Nothing rhs body
 
->>>>>>> 7978fdc1
 translateParams ::
   TermTranslationMonad m =>
   [(String, Term)] -> m [Coq.Binder]
@@ -363,8 +351,6 @@
       | isDigit c = succ c : cs
     go cs = '1' : cs
 
-<<<<<<< HEAD
-=======
 translateTermLet :: TermTranslationMonad m => Term -> m Coq.Term
 translateTermLet t =
   withLocalLocalEnvironment $
@@ -386,7 +372,6 @@
          modify $ set nextSharedName (nextVariant x')
          pure x'
 
->>>>>>> 7978fdc1
 translateTerm :: TermTranslationMonad m => Term -> m Coq.Term
 translateTerm t =
   case t of
@@ -529,9 +514,6 @@
       if elem renamed alreadyTranslatedDecls || elem renamed definitionsToSkip
         then Coq.Var <$> pure renamed
         else do
-<<<<<<< HEAD
-        b <- translateTerm body
-=======
         b <-
           -- Translate body in a top-level name scope
           withLocalLocalEnvironment $
@@ -540,7 +522,6 @@
              modify $ set sharedNames IntMap.empty
              modify $ set nextSharedName "var__0"
              translateTermLet body
->>>>>>> 7978fdc1
         modify $ over localDeclarations $ (mkDefinition renamed b :)
         Coq.Var <$> pure renamed
 
